"""Variational analysis."""

from __future__ import annotations

from pathlib import Path

import torch

from qgsw import logging
from qgsw.cli import ScriptArgsVA
from qgsw.configs.core import Configuration
from qgsw.fields.variables.tuples import UVH
from qgsw.forcing.wind import WindForcing
from qgsw.logging import getLogger, setup_root_logger
from qgsw.logging.utils import box, sec2text, step
from qgsw.masks import Masks
from qgsw.models.core.flux import div_flux_5pts_no_pad
from qgsw.models.qg.psiq.core import QGPSIQ
from qgsw.models.qg.psiq.filtered.core import (
    QGPSIQCollinearSF,
    QGPSIQMixed,
)
from qgsw.models.qg.stretching_matrix import compute_A
from qgsw.models.qg.uvh.projectors.core import QGProjector
from qgsw.optim.utils import EarlyStop, RegisterParams
from qgsw.pv import compute_q1_interior, compute_q2_2l_interior
from qgsw.solver.boundary_conditions.base import Boundaries
from qgsw.solver.finite_diff import grad_perp
from qgsw.spatial.core.discretization import (
    SpaceDiscretization3D,
)
from qgsw.specs import defaults
from qgsw.utils import covphys
from qgsw.utils.interpolation import QuadraticInterpolation
from qgsw.utils.reshaping import crop

torch.backends.cudnn.deterministic = True
torch.set_grad_enabled(False)

## Config

args = ScriptArgsVA.from_cli(
    comparison_default=1,
    cycles_default=3,
    prefix_default="results_mixed",
)
specs = defaults.get()

setup_root_logger(args.verbose)
logger = getLogger(__name__)

ROOT_PATH = Path(__file__).parent.parent
config = Configuration.from_toml(ROOT_PATH.joinpath(args.config))

output_dir = config.io.output.directory


# Simulation parameters

dt = 7200
optim_max_step = 200
n_steps_per_cyle = 250
comparison_interval = args.comparison
n_cycles = args.cycles

## Areas

indices = args.indices
imin, imax, jmin, jmax = indices

p = 4
psi_slices = [slice(imin, imax + 1), slice(jmin, jmax + 1)]
psi_slices_w = [slice(imin - p, imax + p + 1), slice(jmin - p, jmax + p + 1)]

## Output
prefix = args.prefix
filename = f"{prefix}_{imin}_{imax}_{jmin}_{jmax}.pt"
output_file = output_dir.joinpath(filename)

## Logs

msg_simu = (
    f"Performing {n_cycles} cycles of {n_steps_per_cyle} "
    f"steps with up to {optim_max_step} optimization steps."
)
comp_dt = sec2text(comparison_interval * dt)
msg_loss = f"RMSE will be evaluated every {comp_dt}."
msg_area = f"Focusing on i in [{imin}, {imax}] and j in [{jmin}, {jmax}]"
msg_output = f"Output will be saved to {output_file}."

logger.info(box(msg_simu, msg_loss, msg_area, msg_output, style="="))

# Parameters

H = config.model.h
g_prime = config.model.g_prime
H1, H2 = H[0], H[1]
g1, g2 = g_prime[0], g_prime[1]
beta_plane = config.physics.beta_plane
bottom_drag_coef = config.physics.bottom_drag_coefficient
slip_coef = config.physics.slip_coef

space = SpaceDiscretization3D.from_config(
    config.space,
    config.model,
)
P = QGProjector(
    A=compute_A(H=H, g_prime=g_prime),
    H=H.unsqueeze(-1).unsqueeze(-1),
    space=space,
    f0=beta_plane.f0,
    masks=Masks.empty(
        nx=config.space.nx,
        ny=config.space.ny,
    ),
)
dx, dy = space.dx, space.dy
nx, ny = space.nx, space.ny

wind = WindForcing.from_config(
    config.windstress,
    config.space,
    config.physics,
)
tx, ty = wind.compute()

uvh0 = UVH.from_file(config.simulation.startup.file)

U: float = (uvh0.u[0, 0].max() ** 2 + uvh0.v[0, 0].max() ** 2).sqrt().item()
L: float = dx.item()
T: float = L / U

psi_start = P.compute_p(covphys.to_cov(uvh0, dx, dy))[0] / beta_plane.f0

## Error


def rmse(f: torch.Tensor, f_ref: torch.Tensor) -> float:
    """RMSE."""
    return (f - f_ref).square().mean().sqrt() / f_ref.square().mean().sqrt()


# Models
## Three Layer model

model_3l = QGPSIQ(
    space_2d=space.remove_z_h(),
    H=H,
    beta_plane=config.physics.beta_plane,
    g_prime=g_prime,
)
model_3l.set_wind_forcing(tx, ty)
model_3l.masks = Masks.empty_tensor(
    model_3l.space.nx,
    model_3l.space.ny,
    device=specs["device"],
)
model_3l.bottom_drag_coef = bottom_drag_coef
model_3l.slip_coef = slip_coef
model_3l.dt = dt
y0 = model_3l.y0


## Inhomogeneous models
def set_inhomogeneous_model(
    model: QGPSIQ | QGPSIQCollinearSF | QGPSIQMixed,
) -> QGPSIQ | QGPSIQCollinearSF | QGPSIQMixed:
    """Set up inhomogeneous model."""
    space = model.space
    model.y0 = y0
    model.masks = Masks.empty_tensor(
        space.nx,
        space.ny,
        device=specs["device"],
    )
    model.bottom_drag_coef = 0
    model.wide = True
    model.slip_coef = slip_coef
    model.dt = dt
    return model


outputs = []
model_3l.reset_time()
model_3l.set_psi(psi_start)

space_slice = P.space.remove_z_h().slice(imin, imax + 1, jmin, jmax + 1)
y = space_slice.q.xy.y[0, :].unsqueeze(0)
beta_effect = beta_plane.beta * (y - y0)

space_slice_w = P.space.remove_z_h().slice(
    imin - p + 1, imax + p, jmin - p + 1, jmax + p
)
y_w = space_slice_w.q.xy.y[0, :].unsqueeze(0)
beta_effect_w = beta_plane.beta * (y_w - y0)


compute_dtq2 = lambda dpsi1, dpsi2: compute_q2_2l_interior(
    dpsi1,
    dpsi2,
    H2,
    g2,
    dx,
    dy,
    beta_plane.f0,
    torch.zeros_like(beta_effect[..., 1:-1]),
)
compute_q2 = lambda psi1, psi2: compute_q2_2l_interior(
    psi1,
    psi2,
    H2,
    g2,
    dx,
    dy,
    beta_plane.f0,
    beta_effect[..., 1:-1],
)


def regularization(
    psi1: torch.Tensor,
    psi2: torch.Tensor,
    dpsi1: torch.Tensor,
    dpsi2: torch.Tensor,
) -> torch.Tensor:
    """Compute regularization.

    Args:
        psi1 (torch.Tensor): Top layer stream function.
        psi2 (torch.Tensor): Bottom layer stream function.
        dpsi1 (torch.Tensor): Top layer stream function derivative.
        dpsi2 (torch.Tensor): Bottom layer stream function derivative

    Returns:
        torch.Tensor: ||∂_t q₂ + J(ѱ₂,q₂)||² (normalized by U / LT)
    """
    dtq2 = compute_dtq2(dpsi1, dpsi2)[..., 1:-1, 1:-1]
    q2 = compute_q2(psi1, psi2)

    u2, v2 = grad_perp(psi2[..., 1:-1, 1:-1])
    u2 /= dy
    v2 /= dx

    dq_2 = div_flux_5pts_no_pad(q2, u2[..., 1:-1, :], v2[..., :, 1:-1], dx, dy)
    return ((dtq2 + dq_2) / U * L * T).square().sum()


gamma = 1 / comparison_interval

# PV computation

compute_q_psi2 = lambda psi1, psi2: compute_q1_interior(
    psi1,
    psi2,
    H1,
    g1,
    g2,
    dx,
    dy,
    beta_plane.f0,
    beta_effect_w,
)


model_mixed = QGPSIQMixed(
    space_2d=space_slice,
    H=H[:2],
    beta_plane=beta_plane,
    g_prime=g_prime[:2],
)
model_mixed: QGPSIQMixed = set_inhomogeneous_model(model_mixed)

if not args.no_wind:
    model_mixed.set_wind_forcing(
        tx[imin:imax, jmin : jmax + 1], ty[imin : imax + 1, jmin:jmax]
    )


def extract_psi_w(psi: torch.Tensor) -> torch.Tensor:
    """Extract psi."""
    return psi[..., psi_slices_w[0], psi_slices_w[1]]


def extract_psi_bc(psi: torch.Tensor) -> Boundaries:
    """Extract psi."""
    return Boundaries.extract(psi, p, -p - 1, p, -p - 1, 2)


for c in range(n_cycles):
    torch.cuda.reset_peak_memory_stats()
    times = [model_3l.time.item()]

    psi0 = extract_psi_w(model_3l.psi[:, :1])
    psi0_mean = psi0[:, :1].mean()
    psi_bc = extract_psi_bc(psi0)

    psis = [psi0]
    psi_bcs = [psi_bc]

    for _ in range(1, n_steps_per_cyle):
        model_3l.step()

        times.append(model_3l.time.item())

        psi = extract_psi_w(model_3l.psi[:, :1])
        psi_bc = extract_psi_bc(psi)

        psis.append(psi)
        psi_bcs.append(psi_bc)

    msg = f"Cycle {step(c + 1, n_cycles)}: Model spin-up completed."
    logger.info(box(msg, style="round"))

    psi_bc_interp = QuadraticInterpolation(times, psi_bcs)

<<<<<<< HEAD
    alpha = torch.tensor(0.5, **specs, requires_grad=True)
    dalpha = torch.tensor(0.5, **specs, requires_grad=True)
    psi2_adim = (torch.rand_like(psi0) * 1e-1).requires_grad_()
    dpsi2 = (torch.rand_like(psi2_adim) * 1e-3).requires_grad_()
=======
    alpha = torch.tensor(0, **specs, requires_grad=True)
    dalpha = torch.tensor(0, **specs, requires_grad=True)
    psi2_adim = torch.zeros_like(psi0, requires_grad=True)
    dpsi2 = torch.zeros_like(psi2_adim, requires_grad=True)
>>>>>>> 709c88a4

    numel = alpha.numel() + dalpha.numel() + psi2_adim.numel() + dpsi2.numel()
    msg = f"Control vector contains {numel} elements."
    logger.info(box(msg, style="round"))

    optimizer = torch.optim.Adam(
        [
            {"params": [alpha], "lr": 1e-1},
            {"params": [dalpha], "lr": 1e-1},
            {"params": [psi2_adim], "lr": 1e-1},
            {"params": [dpsi2], "lr": 1e-3},
        ],
    )
    scheduler = torch.optim.lr_scheduler.ReduceLROnPlateau(
        optimizer, factor=0.5, patience=5
    )
    early_stop = EarlyStop()
    register_params_mixed = RegisterParams(
        alpha=alpha,
        dalpha=dalpha,
        psi2=psi2_adim * psi0_mean,
        dpsi2=dpsi2,
    )

    for o in range(optim_max_step):
        optimizer.zero_grad()
        model_mixed.reset_time()

        with torch.enable_grad():
            psi2 = psi2_adim * psi0_mean
            q0 = crop(compute_q_psi2(psi0, psi2 + alpha * psi0), p - 1)
            psis_ = (
                (p[:, :1], psi2 + n * dt * dpsi2 + alpha * p[:, :1])
                for n, p in enumerate(psis)
            )
            qs = (compute_q_psi2(p1, p2) for p1, p2 in psis_)
            q_bcs = [
                Boundaries.extract(q, p - 2, -(p - 1), p - 2, -(p - 1), 3)
                for q in qs
            ]

            model_mixed.set_psiq(crop(psi0[:, :1], p), q0)
            q_bc_interp = QuadraticInterpolation(times, q_bcs)
            model_mixed.alpha = torch.ones_like(model_mixed.psi) * dalpha
            model_mixed.set_boundary_maps(psi_bc_interp, q_bc_interp)
            model_mixed.dpsi2 = crop(dpsi2, p)

            loss = torch.tensor(0, **defaults.get())

            for n in range(1, n_steps_per_cyle):
                psi1_ = model_mixed.psi
                psi2_ = crop(psi2 + (n - 1) * dt * dpsi2, p) + alpha * psi1_

                model_mixed.step()

                psi1 = model_mixed.psi
                dpsi1_ = (psi1 - psi1_) / dt
                dpsi2_ = crop(dpsi2, p) + dalpha * (psi1 - psi1_) / dt
                reg = gamma * regularization(psi1_, psi2_, dpsi1_, dpsi2_)
                loss += reg

                if n % comparison_interval == 0:
                    loss += rmse(psi1[0, 0], crop(psis[n][0, 0], p))

        if torch.isnan(loss.detach()):
            msg = "Loss has diverged."
            logger.warning(box(msg, style="="))
            break

        register_params_mixed.step(
            loss,
            alpha=alpha,
            dalpha=dalpha,
            psi2=psi2,
            dpsi2=dpsi2,
        )

        if early_stop.step(loss):
            msg = f"Convergence reached after {o + 1} iterations."
            logger.info(msg)
            break

        loss_ = loss.cpu().item()

        msg = (
            f"Cycle {step(c + 1, n_cycles)} | "
            f"Optimization step {step(o + 1, optim_max_step)} | "
            f"Loss: {loss_:3.5f}"
        )
        logger.info(msg)

        loss.backward()

        lr_alpha = optimizer.param_groups[0]["lr"]
        grad_alpha = alpha.grad.item()
        torch.nn.utils.clip_grad_value_([alpha], clip_value=1.0)
        grad_alpha_ = alpha.grad.item()

        lr_dalpha = optimizer.param_groups[1]["lr"]
        grad_dalpha = dalpha.grad.item()
        torch.nn.utils.clip_grad_value_([dalpha], clip_value=1.0)
        grad_dalpha_ = dalpha.grad.item()

        lr_psi2 = optimizer.param_groups[2]["lr"]
        norm_grad_psi2 = psi2_adim.grad.norm().item()
        torch.nn.utils.clip_grad_norm_([psi2_adim], max_norm=1e-1)
        norm_grad_psi2_ = psi2_adim.grad.norm().item()

        lr_dpsi2 = optimizer.param_groups[3]["lr"]
        norm_grad_dpsi2 = dpsi2.grad.norm().item()
        torch.nn.utils.clip_grad_norm_([dpsi2], max_norm=1e-1)
        norm_grad_dpsi2_ = dpsi2.grad.norm().item()

        with logger.section("ɑ parameters:", level=logging.DETAIL):  # noqa: RUF001
            msg = f"Learning rate {lr_alpha:.1e}"
            logger.detail(msg)
            msg = f"Gradient: {grad_alpha:.1e} -> {grad_alpha_:.1e}"
            logger.detail(msg)
        with logger.section("dɑ parameters:", level=logging.DETAIL):  # noqa: RUF001
            msg = f"Learning rate {lr_dalpha:.1e}"
            logger.detail(msg)
            msg = f"Gradient: {grad_dalpha:.1e} -> {grad_dalpha_:.1e}"
            logger.detail(msg)

        with logger.section("ѱ₂ parameters:", level=logging.DETAIL):
            msg = f"Learning rate {lr_psi2:.1e}"
            logger.detail(msg)
            msg = (
                f"Gradient norm: {norm_grad_psi2:.1e} -> {norm_grad_psi2_:.1e}"
            )
            logger.detail(msg)
        with logger.section("dѱ₂ parameters:", level=logging.DETAIL):
            msg = f"Learning rate {lr_dpsi2:.1e}"
            logger.detail(msg)
            msg = (
                f"Gradient norm: {norm_grad_dpsi2:.1e} ->"
                f" {norm_grad_dpsi2_:.1e}"
            )
            logger.detail(msg)

        optimizer.step()
        scheduler.step(loss)

    best_loss = register_params_mixed.best_loss
    msg = (
        f"ɑ, dɑ, ѱ₂ and dѱ₂ optimization completed with loss: {best_loss:3.5f}"  # noqa: RUF001
    )
    max_mem = torch.cuda.max_memory_allocated() / 1024 / 1024
    msg_mem = f"Max memory allocated: {max_mem:.1f} MB."
    logger.info(box(msg, msg_mem, style="round"))
    output = {
        "cycle": c,
        "config": {
            "comparison_interval": comparison_interval,
            "optimization_steps": [optim_max_step],
            "no-wind": args.no_wind,
        },
        "specs": {"max_memory_allocated": max_mem},
        "coords": (imin, imax, jmin, jmax),
        "alpha": register_params_mixed.params["alpha"].detach().cpu(),
        "dalpha": register_params_mixed.params["dalpha"].detach().cpu(),
        "psi2": register_params_mixed.params["psi2"].detach().cpu(),
        "dpsi2": register_params_mixed.params["dpsi2"].detach().cpu(),
    }
    outputs.append(output)

torch.save(outputs, output_file)
msg = f"Outputs saved to {output_file}"
logger.info(box(msg, style="="))<|MERGE_RESOLUTION|>--- conflicted
+++ resolved
@@ -313,17 +313,10 @@
 
     psi_bc_interp = QuadraticInterpolation(times, psi_bcs)
 
-<<<<<<< HEAD
     alpha = torch.tensor(0.5, **specs, requires_grad=True)
     dalpha = torch.tensor(0.5, **specs, requires_grad=True)
     psi2_adim = (torch.rand_like(psi0) * 1e-1).requires_grad_()
     dpsi2 = (torch.rand_like(psi2_adim) * 1e-3).requires_grad_()
-=======
-    alpha = torch.tensor(0, **specs, requires_grad=True)
-    dalpha = torch.tensor(0, **specs, requires_grad=True)
-    psi2_adim = torch.zeros_like(psi0, requires_grad=True)
-    dpsi2 = torch.zeros_like(psi2_adim, requires_grad=True)
->>>>>>> 709c88a4
 
     numel = alpha.numel() + dalpha.numel() + psi2_adim.numel() + dpsi2.numel()
     msg = f"Control vector contains {numel} elements."
@@ -341,6 +334,12 @@
         optimizer, factor=0.5, patience=5
     )
     early_stop = EarlyStop()
+    register_params_mixed = RegisterParams(
+        alpha=alpha,
+        dalpha=dalpha,
+        psi2=psi2_adim * psi0_mean,
+        dpsi2=dpsi2,
+    )
     register_params_mixed = RegisterParams(
         alpha=alpha,
         dalpha=dalpha,
