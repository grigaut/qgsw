[io]
name = "Two Layers Model"
performance_log = false
[io.output]
save_results = false
quantity = 10
directory = "results"
[io.plots]
show = true
save = true
quantity = 10
plots_directory = "plots"

[physics]
rho = 1000
slip_coef = 1.0
f0 = 9.375e-5           # mean coriolis (s^-1)
beta = 0                # coriolis gradient (m^-1 s^-1)
bottom_drag_coefficient = 0

[simulation]
duration = 8 # units of Tau
tau = 28 # in f0⁻¹, if nan: Tau is automatically computed
dt = 26 # in s, if nan: dt is automatically computed

[model]
name = "Two Layers"
<<<<<<< HEAD
prefix = "two_layers_"
=======
prefix = "results_step_"
>>>>>>> 108c4c9b
type = "QG"
h = [
    200,
    800
]
g_prime = [
    10.0,
    5e-2
]
[model.colinearity_coef]
# Section relevant for modified QG models only
type = "constant" # 'constant' or 'changing'
value = 0.1 # Only relevant for constant coefficients.
source_file = "data/coefficients.npz" # Only relevant for 'changing' coefficients.

[space]
nx = 192
ny = 192
box_unit = "m"
[space.box]
unit = "m"
[space.box.x]
min = -500_000
max = 500_000
[space.box.y]
min = -500_000
max = 500_000

[windstress]
type = "none"
magnitude = nan # (Pa m-1 kg s-2)
drag_coefficient = nan
[windstress.data]

[perturbation]
type = "vortex-baroclinic"
perturbation_magnitude = 1e-3<|MERGE_RESOLUTION|>--- conflicted
+++ resolved
@@ -25,11 +25,7 @@
 
 [model]
 name = "Two Layers"
-<<<<<<< HEAD
-prefix = "two_layers_"
-=======
 prefix = "results_step_"
->>>>>>> 108c4c9b
 type = "QG"
 h = [
     200,
