"""Exceptions."""


class InvalidLayerNumberError(Exception):
    """Impossible to access the given layer number."""


class CoordinatesInstanciationError(Exception):
    """Exception raised when instantiating coordinates."""


class UnsetStencilError(Exception):
    """Unset Stencil."""


class UnsetTimestepError(Exception):
    """When alpha is not yet set."""


class InvalidSavingFileError(Exception):
    """Raised when wrong file are given as save files."""


class InvalidLayersDefinitionError(Exception):
    """Raised when given layers are invalid."""


class InvalidModelParameterError(Exception):
    """Raised when trying to pass incorrect Parameter to a model."""


class IncoherentWithMaskError(Exception):
    """Raised when value don't match the mask."""


class UnitError(Exception):
    """Exception for non-matching units."""


class UnsetAError(Exception):
    """When A is not yet set."""


class UnsetSigmaError(Exception):
    """When the property sigma is not yet set."""


class UnsetValuesError(Exception):
    """When the property values is not yet set."""


class UnsetCentersError(Exception):
    """When the property centers is not yet set."""


class InappropriateShapeError(Exception):
    """When a tensor has an inappropriate shape."""


class UnmatchingShapesError(Exception):
    """When a tensor has an inappropriate shape."""


class ParallelSlicingError(Exception):
    """When parallel slicing arguments are invalid."""


class UnspecifiedConditionCategoryError(Exception):
    """When condition category is not specified."""


class RescalingShapeMismatchError(Exception):
<<<<<<< HEAD
    """When rescaling shapes mismatch."""
=======
    """When rescaling shapes mismatch."""


class StateBindingError(Exception):
    """When error occurs with state binding."""
>>>>>>> 6dd48cd0
<|MERGE_RESOLUTION|>--- conflicted
+++ resolved
@@ -70,12 +70,8 @@
 
 
 class RescalingShapeMismatchError(Exception):
-<<<<<<< HEAD
-    """When rescaling shapes mismatch."""
-=======
     """When rescaling shapes mismatch."""
 
 
 class StateBindingError(Exception):
-    """When error occurs with state binding."""
->>>>>>> 6dd48cd0
+    """When error occurs with state binding."""